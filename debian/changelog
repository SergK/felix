<<<<<<< HEAD
calico (1.4.3+1__SNAPSHOT__~__STREAM__) __STREAM__; urgency=low

  * Development release.

 -- Shaun Crampton <shaun@tigera.io>  Mon, 5 Sep 2016 15:24:06 +0100

calico (1.4.3-xenial) xenial; urgency=low
=======
calico (1.4.3-1-xenial) xenial; urgency=low
>>>>>>> 85846deb

  * calico release (from Git commit 2a477e9).
    - Support InterfacePrefix having multiple values, to allow hybrid Calico use by
      OpenStack and Kubernetes/Docker/Mesos at the same time.
    - Use PyInstaller-based Felix in calico/felix container build.
    - Update Debian and RPM packaging to stop requiring /etc/calico/felix.cfg, as
      Felix itself no longer requires this file to exist.
    - Update URLs for the renaming of this repository from 'calico' to 'felix'.

 -- Neil Jerram <neil@tigera.io>  Tue, 04 Oct 2016 10:52:24 +0100

calico (1.4.3-1-trusty) trusty; urgency=low

  * calico release (from Git commit 2a477e9).
    - Support InterfacePrefix having multiple values, to allow hybrid Calico use by
      OpenStack and Kubernetes/Docker/Mesos at the same time.
    - Use PyInstaller-based Felix in calico/felix container build.
    - Update Debian and RPM packaging to stop requiring /etc/calico/felix.cfg, as
      Felix itself no longer requires this file to exist.
    - Update URLs for the renaming of this repository from 'calico' to 'felix'.

 -- Neil Jerram <neil@tigera.io>  Tue, 04 Oct 2016 10:52:24 +0100

calico (1.4.2-xenial) xenial; urgency=low

  * calico release (from Git commit 4ad9462).
    - Add CircleCI config
    - Fix for baremetal issue (#1071)
    - Allow {inbound,outbound}_rules to be omitted, and handle as []
    - Add IgnoreLooseRPF config parameter
    - Handle interface renaming
    - Documentation improvements:
      - Add EtcdEndpoints to Felix configuration reference.
      - Improve overview documentation about Calico security.
      - Update recommended RPM repo for Calico with Liberty or later
    - Add Usage Reporting to Felix
    - Allow customization of 'etcdctl' for calico-diags
    - Add config option to disable IPv6
    - Reduce EtcdWatcher timeout to 10s
    - Increase urllib3 log severity to avoid log spam from EtcdWatcher

 -- Neil Jerram <neil@tigera.io>  Wed, 21 Sep 2016 14:10:10 +0100

calico (1.4.2-trusty) trusty; urgency=low

  * calico release (from Git commit 4ad9462).
    - Add CircleCI config
    - Fix for baremetal issue (#1071)
    - Allow {inbound,outbound}_rules to be omitted, and handle as []
    - Add IgnoreLooseRPF config parameter
    - Handle interface renaming
    - Documentation improvements:
      - Add EtcdEndpoints to Felix configuration reference.
      - Improve overview documentation about Calico security.
      - Update recommended RPM repo for Calico with Liberty or later
    - Add Usage Reporting to Felix
    - Allow customization of 'etcdctl' for calico-diags
    - Add config option to disable IPv6
    - Reduce EtcdWatcher timeout to 10s
    - Increase urllib3 log severity to avoid log spam from EtcdWatcher

 -- Neil Jerram <neil@tigera.io>  Wed, 21 Sep 2016 14:10:03 +0100

calico (1.4.0-xenial) xenial; urgency=low

  * calico release (from Git commit 4ab7e42).
    - Fix example policy in bare metal docs to be valid json
    - Use a different conntrack command to trigger module load.
    - Missing conntrack requires conntrack, not iptables
    - Allow missing or "default" for tier order.
    - Updates for transition to Tigera. (#1055, #1049)
    - specified coverage >=4.02,<4.1 to work around #1057
    - Fix hypothesis test for label validation. (#1060)
    - Default to using system certificate store.
    - Fix that conntrack rules only RETURNed packets rather than ACCEPTing.
    - Fill in missing log substitution (#1066)
    - Add tool to remove all felix iptables/ipsets changes. (#1048)
    - Add option to override DROP rules for debugging policy.
    - Add log action, and ability to log any rule.

 -- Neil Jerram <neil@tigera.io>  Thu, 21 Jul 2016 18:01:06 +0100

calico (1.4.0-trusty) trusty; urgency=low

  * calico release (from Git commit 4ab7e42).
    - Fix example policy in bare metal docs to be valid json
    - Use a different conntrack command to trigger module load.
    - Missing conntrack requires conntrack, not iptables
    - Allow missing or "default" for tier order.
    - Updates for transition to Tigera. (#1055, #1049)
    - specified coverage >=4.02,<4.1 to work around #1057
    - Fix hypothesis test for label validation. (#1060)
    - Default to using system certificate store.
    - Fix that conntrack rules only RETURNed packets rather than ACCEPTing.
    - Fill in missing log substitution (#1066)
    - Add tool to remove all felix iptables/ipsets changes. (#1048)
    - Add option to override DROP rules for debugging policy.
    - Add log action, and ability to log any rule.

 -- Neil Jerram <neil@tigera.io>  Thu, 21 Jul 2016 18:01:06 +0100

calico (1.4.0~pre.3-xenial) xenial; urgency=low

  * calico pre-release (from Git commit 6430099).
    - Add support for securing bare-metal host endpoints.  This is a significant
      change that extends Calico's security model to hosts as well as the
      workloads running on them.
    - InterfacePrefix now defaults to "cali", which is a safe default that happens
      to be the correct value for container systems.
    - MAC address field in endpoint objects is now optional.  If omitted, the MAC
      address is not policed in iptables.
    - Add support for running Felix on RedHat 6.5+ and other distributions with
      glibc 2.12+ and kernel 2.6.32+ via creation of Python 2.7 PyInstaller bundle.
    - Fix iptables programming for interfaces with untypically long names.
    - Documentation fixes and updates.
    - Add Xenial support (systemd configuration for Felix).
    - Update CLA process and copyrights for new sponsor Tigera.
    - Add Dockerfile metadata labels (as defined at label-schema.org).
    - Check that conntrack and iptables are installed at start-of-day.
    - Fix that a config section called [DEFAULT] was ignored.
    - Simplify upstart job. (#1035)
    - Add Timeout to socket.accept(). (#1045)

 -- Neil Jerram <neil@tigera.io>  Mon, 27 Jun 2016 15:43:44 +0100

calico (1.4.0~pre.3-trusty) trusty; urgency=low

  * calico pre-release (from Git commit 6430099).
    - Add support for securing bare-metal host endpoints.  This is a significant
      change that extends Calico's security model to hosts as well as the
      workloads running on them.
    - InterfacePrefix now defaults to "cali", which is a safe default that happens
      to be the correct value for container systems.
    - MAC address field in endpoint objects is now optional.  If omitted, the MAC
      address is not policed in iptables.
    - Add support for running Felix on RedHat 6.5+ and other distributions with
      glibc 2.12+ and kernel 2.6.32+ via creation of Python 2.7 PyInstaller bundle.
    - Fix iptables programming for interfaces with untypically long names.
    - Documentation fixes and updates.
    - Add Xenial support (systemd configuration for Felix).
    - Update CLA process and copyrights for new sponsor Tigera.
    - Add Dockerfile metadata labels (as defined at label-schema.org).
    - Check that conntrack and iptables are installed at start-of-day.
    - Fix that a config section called [DEFAULT] was ignored.
    - Simplify upstart job. (#1035)
    - Add Timeout to socket.accept(). (#1045)

 -- Neil Jerram <neil@tigera.io>  Mon, 27 Jun 2016 15:43:44 +0100

calico (1.4.0~pre.2) trusty; urgency=medium

  * Pre-release of 1.4.0.
  * Add negation to selector expressions (#1016).
  * Add negated match criteria (#1003).
  * Fix next-tier action, which incorrectly accepted packets (#1014).
  * Update bird config generation scripts.
  * Fix conntrack entry deletion (#987).
  * Fix iptables retry on commit (#1010).

 -- Shaun Crampton <shaun@projectcalico.org>  Fri, 20 May 2016 17:03:00 +0000

calico (1.4.0~pre.1) trusty; urgency=medium

  * Development release of 1.4.0.

 -- Matt Dupre <matt@projectcalico.org>  Tue, 22 Mar 2016 19:00:00 -0800

calico (1.3.0-1) trusty; urgency=medium

  * Felix now parses the etcd snapshot in parallel with the event stream;
    this dramatically increases scale when under load.
  * Various performance and scale improvements.
  * Removed support for Python 2.6.  python-etcd no longer supports 2.6
    as of 0.4.3.
  * Add IpInIpTunnelAddr configuration parameter to allow the IP address of
    the IPIP tunnel device to be set.
  * Add IptablesMarkMask configuration parameter to control which bits are
    used from the iptables forwarding mark.
  * Increase default size of ipsets and make configurable via the
    MaxIpsetSize parameter.
  * Bug fixes, including fixes to NAT when using IPIP mode.

 -- Shaun Crampton <shaun@projectcalico.org>  Thu, 25 Feb 2016 15:00:00 +0000

calico (1.3.0~pre.6) trusty; urgency=medium

  * Pre-release of 1.3.0.

 -- Matt Dupre <matt@projectcalico.org>  Tue, 12 Jan 2016 19:13:08 +0000

calico (1.2.2-1) trusty; urgency=medium

  * Don't report port deletion as an error status.
  * Improve leader election performance after restart.
  * Catch additional python-etcd exceptions.
  * Reduce election refresh interval.
  * Resolve "Felix dies if interface missing" on Alpine Linux.
  * Rebase to latest 2015.1.2 and 2014.2.4 upstream Ubuntu packages.

 -- Matt Dupre <matt@projectcalico.org>  Thu, 10 Dec 2015 19:30:40 +0000

calico (1.2.1-1) trusty; urgency=medium

  * Fix Felix ipset exception when using IPIP.
  * Use iptables protocol numbers not names.
  * Fixes to diagnostics collection scripts.
  * Pin networking-calico pip version.
  * Really delete routes to ns-* devices in pre-Liberty OpenStack.

 -- Matt Dupre <matt@projectcalico.org>  Fri, 13 Nov 2015 12:23:09 +0000

calico (1.2.0-1)  trusty; urgency=medium

  * Truncate long output from FailedSystemCall exception.
  * Add instructions for use with OpenStack Liberty.

 -- Matt Dupre <matt@projectcalico.org>  Mon, 26 Oct 2015 17:50:04 +0000

calico (1.2.0~pre.2-1) trusty; urgency=medium

  * Add endpoint status reporting to Felix.  Felix now reports the state of
    endpoints into etcd so that the OpenStack plugin can report this
    information into Neutron.  If Felix fails to configure a port, this now
    causes VM creation to fail.
  * Reduce occupancy of Felix's tag resolution index in the common case
    where IP addresses only have a single owner.
  * Felix now sets the default.rp_filter sysctl to ensure that endpoints
    come up with the Kernel's RPF check enabled by default.
  * Optimize Felix's actor framework to reduce message-passing overhead.

 -- Matt Dupre <matt@projectcalico.org>  Mon, 19 Oct 2015 15:28:30 +0100

calico (1.2.0~pre.1~dev.1) trusty; urgency=low

  * Internal testing release.
  * Add liveness reporting to Felix.  Felix now reports its liveness into
    etcd and the neutron driver copies that information to the Neutron DB.
  * Performance enhancements to ipset manipulation.
  * Rev python-etcd dependency to 0.4.1.  Our patched python-etcd version
    (which contains additional patches) is still required.

 -- Shaun Crampton <shaun@projectcalico.org>  Fri, 25 Sep 2015 14:40:00 +0100

calico (1.1.0-1) trusty; urgency=low

  * Improve the documentation about upgrading a Calico/OpenStack system.
  * Fix compatibility with latest OpenStack code (oslo_config).
  * Use posix_spawn to improve Felix's performance under heavy load.
  * Explicitly use and enable the kernel's reverse path filtering
    function, and remove our iptables anti-spoofing rules, which were not
    as robust.

 -- Neil Jerram <Neil.Jerram@metaswitch.com>  Tue, 08 Sep 2015 11:46:51 +0100

calico (1.0.0-1) trusty; urgency=medium

  * Calico version 1.0.0 release

 -- Matt Dupre <matt@projectcalico.org>  Fri, 14 Aug 2015 13:40:28 +0100

calico (0.29~rc1) trusty; urgency=medium

  * First release candidate

 -- Matt Dupre <matt@projectcalico.org>  Wed, 05 Aug 2015 16:46:08 +0100

calico (0.28) trusty; urgency=medium

  * Felix now restarts if its etcd configuration changes.
  * Felix now periodically refreshes iptables to be robust to other processes
    corrupting its chains.
  * More thorough resynchronization of etcd from the Neutron mechanism driver.
  * Added process-specific information to the diagnostics dumps from Felix.

 -- Matt Dupre <matt@projectcalico.org>  Tue, 04 Aug 2015 17:36:13 +0100

calico (0.27.1) trusty; urgency=medium

  * Interim bug-fix release - reinstate DHCP checksum calculation rule.

 -- Matt Dupre <matt@projectcalico.org>  Wed, 15 Jul 2015 17:28:43 +0100

calico (0.27) trusty; urgency=medium

  * Limit number of concurrent shell-outs in felix to prevent file descriptor
    exhaustion.
  * Have felix periodically resync from etcd and force-refresh the dataplane.
  * Stop restarting Felix on Ubuntu if it fails more than 5 times in 10 seconds.
  * Move DHCP checksum calculation to Neutron.
  * Get all fixed IPs for a port.

 -- Matt Dupre <matt@projectcalico.org>  Tue, 14 Jul 2015 11:58:44 +0100

calico (0.26) trusty; urgency=medium

  * Update and improve security model documentation.
  * Streamline conntrack rules, move them to top-level chains to avoid
    duplication.
  * Narrow focus of input iptables chain so that it only applies to
    Calico-handled traffic.
  * Provide warning log when attempting to use Neutron networks that are not of
    type 'local' or 'flat' with Calico.
  * Handle invalid JSON in IPAM key in etcd.
  * Move all log rotation into logrotate and out of Felix, to prevent conflicts.
  * Change log rotation strategy for logrotate to not rotate small log files.
  * Delay starting the Neutron resynchronization thread until after all the
    necessary state has been configured, to avoid race conditions.
  * Prevent systemd restarting Felix when it is killed by administrators.

 -- Cory Benfield <cory@projectcalico.org>  Mon, 29 Jun 2015 11:49:42 +0100

calico (0.25) trusty; urgency=medium

  * Remove stale conntrack entries when an endpoint's IP is removed.
  * Fix bug where profile chain was left empty instead of being stubbed out.
  * Improve security between endpoint and host and simplify INPUT chain logic.

 -- Cory Benfield <cory@projectcalico.org>  Mon, 22 Jun 2015 14:07:48 +0100

calico (0.24) trusty; urgency=medium

  * Add Felix statistics logging on USR1 signal.
  * Add support for routing over IP-in-IP interfaces in order to make it
    easier to evaluate Calico without reconfiguring underlying network.
  * Reduce felix occupancy by replacing endpoint dictionaries by "struct"
    objects.
  * Allow different hosts to have different interface prefixes for combined
    OpenStack and Docker systems.
  * Add missing support for 0 as a TCP port.
  * Add support for arbitrary IP protocols.
  * Intern various IDs in felix to reduce occupancy.
  * Fix bug where Calico may not propagate security group rule changes from
    OpenStack.
  * Reduced logspam from Calico Mechanism Driver.

 -- Cory Benfield <cory@projectcalico.org>  Mon, 15 Jun 2015 11:45:01 +0100

calico (0.23) trusty; urgency=medium

  * Reset ARP configuration when endpoint MAC changes.
  * Forget about profiles when they are deleted.
  * Treat bad JSON as missing data.
  * Add instructions for Kilo on RHEL7.
  * Extend diagnostics script to collect etcd and RabbitMQ information.
  * Improve BIRD config to prevent NETLINK: File Exists log spam.
  * Reduce Felix logging volume.

 -- Matt Dupre <matt@projectcalico.org>  Mon, 08 Jun 2015 16:37:50 +0100

calico (0.22.1) trusty; urgency=medium

  * Updated Mechanism driver to specify fixed MAC address for Calico tap
    interfaces.
  * Prevent the possibility of gevent context-switching during garbage collection
    in Felix.
  * Increase the number of file descriptors available to Felix.
  * Firewall input characters in profiles and tags.
  * Implement tree-based dispatch chains to improve IPTables performance with
    many local endpoints.
  * Neutron mechanism driver patches and docs for OpenStack Kilo release.
  * Correct IPv6 documentation for Juno and Kilo.

 -- Matt Dupre <matt@projectcalico.org>  Tue, 02 Jun 2015 17:15:48 +0100

calico (0.21) trusty; urgency=medium

  * Support for running multiple neutron-server instances in OpenStack
  * Support for running neutron-server API workers in OpenStack
  * Calico Mechanism Driver now performs leader election to control state
    resynchronization
  * Extended data model to support multiple security profiles per endpoint
  * Calico Mechanism Driver now attempts to delete empty etcd directories
  * Felix no longer leaks memory when etcd directories it watches are deleted
  * Fix error on port creation where the Mechanism Driver would create, delete,
    and then recreate the port in etcd
  * Handle EtcdKeyNotFound from atomic delete methods
  * Handle etcd cluster ID changes on API actions
  * Fix ipsets cleanup to correctly iterate through stopping ipsets
  * Ensure that metadata is not blocked by over-restrictive rules on outbound
    traffic
  * Updates and clarifications to documentation

 -- Matt Dupre <matt@projectcalico.org>  Tue, 26 May 2015 17:22:01 +0100

calico (0.20) trusty; urgency=medium

  * Felix graceful restart support
  * Refactoring and additional unit testing

 -- Matt Dupre <matt@projectcalico.org>  Mon, 18 May 2015 17:55:32 +0100

calico (0.19) trusty; urgency=medium

  * Further fixes and improvements to Calico components
    - Add script that automates the merging required for a Debian/Ubuntu package
    - Actually save off the endpoints in the endpoint index.
    - Fix reference leak in felix caused by reference cycle.
    - Core review markups and cleanups to ref-tracking code.
    - Add FV-level test that genuinely leaks an exception.

 -- Neil Jerram <Neil.Jerram@metaswitch.com>  Mon, 11 May 2015 12:32:26 +0100

calico (0.18) trusty; urgency=medium

  * Further fixes and improvements to Calico components
    - Note that RHEL 6.5 instructions are not yet complete
    - Document that Felix requires a config file, or it won't start on RHEL
    - Tidy up line wrapping in RHEL install docs
    - Move utility functions to frules
    - Minor code tidies in dispatch.py
    - Refactor DispatchManager API to not use dicts
    - Add unit tests for DispatchChains
    - Clarify DispatchChains comparison logic
    - Move common validation code to single place.
    - Reinstate etc after overwriting import.
    - Initial code review markups for iptables updater.
    - Code review markups for fiptables.py.
    - Address some RHEL 7 install instruction issues:
    - Minor grammar markups
    - Fix missing import in common
    - Revert "Initial code review markups for iptables updater."
    - Docstrings for UpdateSplitter
    - Remove invalid module reference
    - Retire RHEL 6.5 instructions until we can fix them up, or are convinced there is no demand.
    - Allow for config to be read from config files.
    - Code review feedback
    - changed bgp_export policy to be interface of origin based
    - Ensure no logs are made to screen in mainline with screen logging disabled
    - syntax cleanup, prettified, and default filter added back in.
    - cut and paste doh... - v4 default address used in v6 config file
    - Work in progress on cleanup/support for anycast IPs.
    - Minor fixes: typos and incorrect indexing into dicts.
    - Fixes and cleanups: move updates into lower level methods.
    - Fix missing delete when cleaning up ip address.
    - Minor cleanups and self-review markups.
    - Code review markups.  Track dirty tags and update en-masse.
    - Revert "Revert "Initial code review markups for iptables updater.""
    - Revert rename of _Transaction.updates, it is referenced by IptablesUpdater.
    - Suppress start-of-day iptables-restore errors from CaS-type operations.
    - Tidy up etcd exception logging.
    - Clean up devices exception logging.
    - Add actor life-cycle logging.
    - Add endpoint and profile IDs as comments in iptables chains.
    - Unit tests for the UpdateSplitter
    - RHEL7 doc: fix formatting of Calico repo config
    - RHEL7 doc: don't mention Icehouse
    - Clarify that mapping is dict
    - Update documentation of configuration for Felix.
    - Felix review and some UT (actor, refcount)
    - Replace endpoint ID with tuple that includes host and workload too.
    - Code review markups to refcount.py.
    - Don't process endpoint creation until SOD complete
    - Docs typo fix: incorrect etcd mount in fstab
    - Remove comments
    - Document the new mailing lists
    - Update involved.rst
    - Plugin: provide correct workload ID - fixes #445
    - Plugin: provide correct workload ID - UT updates
    - Update README.md
    - Cleanup README line length
    - Missing sec group retries
    - Close race between resync and access to self.sgs in plugin.
    - Remove race in needed_profile cleanup by using a semaphore.
    - Be resilient to ports disappearing while loading SG members.
    - Protect all access to the security groups dict.
    - Fix up UT environment to include neutron.common.exceptions.
    - Reinstate ability to take file path as command line parameter.
    - Markups to config file specification - tidy exception handling
    - Wording tweaks based on previous version of config documentation.

 -- Neil Jerram <Neil.Jerram@metaswitch.com>  Tue, 05 May 2015 16:31:11 +0100

calico (0.17) trusty; urgency=medium

  * Bug fixes and improvements to Calico components
    - Clean up config loading (code review markups).
    - Remove references to ACL manager from RHEL docs
    - Etcd install instructions for RHEL
    - Be more defensive in etcd polling, catch various HTTP-related exceptions.
    - Fix import order in felix.py to invoke gevent monkey-patch first.
    - Fix missing arg to log message.
    - Remove incorrect comment.
    - Fix plugin to set only icmp_type/code and not port range for ICMP.
    - Add UTs for ICMP rule generation.
    - Add felix support for ICMP code, firewall values.
    - Validate plugin data agsint felix's validation routines.
    - Code review markups.
    - Fix missing continue: use setting of response as a gate in fetcd.py.
    - Increase severity of socket.timeout warning.
    - Add httplib errors into excepts.
    - Code review markups.
    - Update involved.rst
    - Update contribute.rst
    - Tidy up line lengths
    - Revert "Tidy up line lengths"
    - Tidy up line lengths
    - Don't unnecessarily pin versions
    - Fix up a range of commnents.
    - Cleanup toctree for contribution doc
    - Further README cleanup
    - The letter 'a' is tricksy
    - Update contribute.rst
    - RPM Version 0.16
    - Fix RPM version
    - Beef up syslog format, add a couple of additional logs.
    - Debian packaging: python-gevent is not actually needed on controller
    - RPM packaging: remove ACL manager and ZMQ deps; add python-gevent (fixes #435)
    - Packaging: add dependency of Felix on net-tools, for the arp command (fixes #146)
    - Make ipset uperations idempotent.
    - Fix cluster UUID check.  Copy UUID from old client to new, fix typo in arg name.
    - RHEL install markups
    - Fix my own review markups
    - Run etcd on startup
    - After reboots
    - Copy etcd binaries to the right place
    - Update bundle for etcd architecture
    - Use commit id instead of tag in tox dependency
    - Code review markups.
    - Prevent ActiveIpset from recreating ipset after on_unreferenced().
    - Fix missing stdin argument to Popen, beef up diags for ActiveIpset.
    - Code review markups.
    - Update openstack.rst
    - Don't setuid on RHEL 6.5.
    - Wrapping lines
    - Fix numbering in ubuntu-opens-install.rst
    - Add missing jump target to ICMPv6 from endpoint rule.
    - Add "icmp_code" to whitelist of allowed rule fields.
    - Prevent programming of ICMP type 255, which the kernel treats as wildcard.
    - Isolate rule parsing failure to individual rule.

 -- Neil Jerram <Neil.Jerram@metaswitch.com>  Mon, 27 Apr 2015 15:58:46 +0100

calico (0.16) trusty; urgency=medium

  * Move to etcd for inter-component communications from zeromq
    - Significant Felix enhancements to take advantage of new data model
    - Retire ACL Manager
    - Mechanism driver updates to take advantage of new data model
    - Update documentation

 -- Matt Dupre <matt@projectcalico.org>  Mon, 20 Apr 2015 18:07:21 +0100

calico (0.15) trusty; urgency=medium

  * Fix exception in Neutron mechanism driver
  * Many documentation changes and additions

 -- Matt Dupre <matthew.dupre@metaswitch.com>  Fri, 10 Apr 2015 15:22:03 +0000

calico (0.14) trusty; urgency=medium

  * Move documentation from separate calico-docs GitHub wiki to Read the Docs
  * Neutron mechanism driver fixes

 -- Matt Dupre <matthew.dupre@metaswitch.com>  Fri, 20 Mar 2015 11:12:44 +0000

calico (0.13) trusty; urgency=medium

  * Bug fixes and enhancements to Calico components
    - Remove python-iptables
    - Add EL6.5 support
    - Make Calico components restart after failures
    - Enhance diagnostics gathering script
    - Fix live migration support
    - Many logging, testing and configuration improvements
    - Improve handling of connection timeouts
    - Program proxy NDP

 -- Matt Dupre <matthew.dupre@metaswitch.com>  Fri, 06 Mar 2015 17:45:21 +0000

calico (0.12.1) trusty; urgency=medium

  * Bug fixes and improvements to Calico components
    - Initial refactor of fsocket.
    - Fix issue #133 (lost resync when connection error)
    - Fix restart failure on connection error (bug #97)
    - More timing tests, and fixing of resulting bugs.
    - Tighten up resync testing, with bug fix.
    - ACL Manager fix: Suppress superfluous unsolicited ACLUPDATE messages when nothing has changed
    - Use ip route replace instead of add Fixes timing window when route exists during live migration
    - Fix #164: Disable proxy_delay on taps to avoid delayed proxy ARP response.
    - Better doc and organization for setup code
    - mech_calico: Bind as directed by Neutron server's bind_host config
    - Delete routes when endpoint destroyed
    - Send ENDPOINTDESTROYED rsp even whenendpoint is unknown (fixes #192)
    - More robust exception handling in handle_endpoint{updated|destroyed}
    - Unit testing and diagnostics improvements

 -- Matt Dupre <matthew.dupre@metaswitch.com>  Fri, 13 Feb 2015 15:52:54 +0000

calico (0.11) trusty; urgency=medium

  * Logging improvements and additional unit tests
  * ACL Manager fixes
    - Support multiple security groups on a single endpoint
    - ACL Manager stops listening for network updates silently when a rule
      references an empty security group
    - Ensure ACL Manager exits cleanly with a log when worker threads crash

 -- Matt Dupre <matthew.dupre@metaswitch.com>  Fri, 30 Jan 2015 16:07:22 +0000

calico (0.10.3~rc3) trusty; urgency=medium

  * Add support for Red Hat 7
  * Fixes and improvements
    - Change from VIF_TYPE_ROUTED to VIF_TYPE_TAP
    - Require explicit configuration before starting Felix or ACL Manager
    - Correct installation of *.cfg example files

 -- Matt Dupre <matthew.dupre@metaswitch.com>  Fri, 23 Jan 2015 11:20:14 +0000

calico (0.10.3~rc2) trusty; urgency=medium

  * Further Felix code fixes:
    - If we recreate the ACL SUB connection, resubscribe to everything.

 -- Neil Jerram <Neil.Jerram@metaswitch.com>  Thu, 22 Jan 2015 11:02:01 +0000

calico (0.10.3~rc1) trusty; urgency=medium

  * More code fixes and improvements
    - Delete old (pre-Felix) Calico agent
    - There are no more *.ini files to install.
    - Felix unit testing and refactoring
    - Add initial diags collection file
    - Ensure that Felix handles resyncs with 0 endpoints

 -- Matt Dupre <matthew.dupre@metaswitch.com>  Tue, 20 Jan 2015 17:45:32 +0000

calico (0.10.2) trusty; urgency=medium

  * Code fixes and improvements
    - Version number now correctly reported by Python.
    - Felix now correctly sends keepalives.
    - Substantial myriad heartbeat fixes in all components.
    - Fixed Felix crash when building certain error logs.
    - Fixed Felix crash when asked to program an interface that is not up yet.

 -- Cory Benfield <cory.benfield@metaswitch.com>  Fri, 16 Jan 2015 13:45:01 +0000

calico (0.10.1) trusty; urgency=medium

  * Increment version number to replace PPA build with proper requirements

 -- Matt Dupre <matthew.dupre@metaswitch.com>  Thu, 15 Jan 2015 17:40:23 +0000

calico (0.10) trusty; urgency=medium

  * Code fixes and improvements
    - Felix now exits with non-zero status code on error.
    - Allow a new log level: NONE which disables that log handler.
    - Broadened check of logfile
    - Log out daemon name to syslog.
    - Set up syslog better - so works on ubuntu.
    - Allow explicit configuration of Felix hostname.
    - Made acl_manager logging config work like felix config
    - Allow the IP address of Felix to be explicitly specified.
    - Add bind address to ACL manager.
    - Review markups - allow hostnames as well as IP addresses.
    - Handle errors from failure to connect to Felix
    - Tell BIRD to run on "br-mgmt" interface, for setups migrated from OVS to Calico
    - Do not leak ipsets for endpoints which have been removed.
    - Remove workaround for (now fixed) python-iptables bug.
    - Improve last fix to avoid duplicate rules.
    - Retire unneeded dropping of DHCP packets.
    - Do not hang in termination in zmq.
    - Restructure rules so that DROP default still works.
    - Add support for port ranges Includes some extra tests to get better coverage of area changed.
    - Split felix-MAIN into felix-INPUT and felix-FORWARD
  * Packaging improvements
    - Add basic requirements files for Felix and ACL Mgr
    - Conditionally install extra dependencies.
    - Add plugin requirements.
    - Add eventlet dependency.
    - Set minimum python-iptables version.

 -- Matt Dupre <matthew.dupre@metaswitch.com>  Wed, 14 Jan 2015 19:18:23 +0000

calico (0.9.1) trusty; urgency=medium

  * Remove python-dev dependency.

 -- Neil Jerram <Neil.Jerram@metaswitch.com>  Thu, 18 Dec 2014 10:17:58 +0000

calico (0.9) trusty; urgency=medium

  * New announced release.

 -- Matt Dupre <matthew.dupre@metaswitch.com>  Mon, 15 Dec 2014 12:05:34 +0000

calico (0.9~rc1) trusty; urgency=medium

  * Felix unit testing, restructuring and fixes
    - Initial test infrastructure - no real tests yet.
    - Basic restructuring - start reorg of futils
    - Move iptables specific stuff into its own module. Not complete, but works in this state, so committing now!
    - Remove some iptc knowledge from frules.
    - More refactoring to allow mocking out of iptables code.
    - Minor fix after some testing of the new code.
    - Tidy up Felix use of system calls.
    - Simplify test framework. Still no actual tests...
    - Move config logic around so it can be tested.
    - Add some config file tests
    - Having got coverage working, a couple of tests.
    - Add .coverage to .gitignore
    - Stub out fiptables properly. Can now do minimal test of felix init.
    - Code review markups.
    - More minor code markups.
    - Force the resync count to be an integer.
    - Tidy up some confusing code relating to resync counts.
    - Simplify the if test by removing extra duplicate test.
    - Firewall against bad plugin or ACL addresses
    - Updated config code to firewall against invalid addresses.
    - Fix incorrect function path causing Felix crash
    - Ensure BIRD gets all kernel routes in its table.
    - Ensure BIRD6 can make correct routing decisions.
    - More code tidies (including a real bug).
  * Packaging tidy-up
    - Harmonize content and presentation of copyright notices
    - Pin Calico package versions to each other
    - RPM packaging fixes
    - Don't include upstart jobs for Felix and ACL manage in calico-compute RPM
    - Move CalicoMechanismDriver back here (i.e. out of Neutron tree)
    - Move CalicoMechanismDriver back here (i.e. out of Neutron tree)
  * Logging improvements
    - Add common logging setup functions.
    - Replace Felix logging with common log functions.
    - Replace ACL manager logging with common code.
    - Fix import statements for logging.

 -- Matt Dupre <matthew.dupre@metaswitch.com>  Fri, 12 Dec 2014 11:15:31 +0000

calico (0.8) trusty; urgency=medium

  * New announced release.

 -- Neil Jerram <Neil.Jerram@metaswitch.com>  Fri, 21 Nov 2014 19:28:34 +0000

calico (0.8~2) trusty; urgency=medium

  * Further fixes and enhancements to Felix
    - Handle ACLUPDATE for deleted endpoint.
    - Config file tweaks. Comment out values matching defaults.
    - Add Metadata IP and Port configuration to Felix
    - Allow address as well as IP for metadata.
    - Ban traffic to the loopback address from VMs (unless for metadata)

 -- Neil Jerram <Neil.Jerram@metaswitch.com>  Fri, 21 Nov 2014 11:59:45 +0000

calico (0.8~1) trusty; urgency=medium

  * New fixes and enhancements to Felix
    - Clean up code and tidy up ready so that accept default rules can work.
    - Some trivial code tidy left over from the merges.
    - Minor typo fixes.
    - Code review markups.
    - Fix bug where duplicate rules created.
    - Fix up ICMP rules for all ICMP.
    - Various code review markups ready for merging.
    - Unblock outgoing DHCP. Bug in fix to issue38.
    - Fix more issues with issue38 code.  Allow DHCP for IPv6 too Fix up
      getting in / out interfaces backwards

 -- Neil Jerram <Neil.Jerram@metaswitch.com>  Thu, 20 Nov 2014 13:05:58 +0000

calico (0.7) trusty; urgency=medium

  * Update packaging to support source package creation and upload.
    - Stop using python-pbr.
    - Implement install steps in setup.py and debian/rules, instead of setup.cfg.

 -- Neil Jerram <Neil.Jerram@metaswitch.com>  Tue, 11 Nov 2014 15:47:22 +0000

calico (0.6.4) trusty; urgency=medium

  * Update version number in setup.cfg

 -- Neil Jerram <nj@metaswitch.com>  Mon, 10 Nov 2014 16:29:06 +0000

calico (0.6.3) trusty; urgency=medium

  * Add Build-Depends: python-setuptools, python-pbr
  * Add debian/source/format

 -- Neil Jerram <nj@metaswitch.com>  Mon, 10 Nov 2014 15:51:45 +0000

calico (0.6) trusty; urgency=medium

  * Many fixes and enhancements to Felix (the new Calico agent)
    - IP v6 support and minor bug fixes.
    - Minor logging enhancement.
    - Fix dull bug where we never left long enough for resync responses to return on a slow system, ignoring the config values.
    - Many more updates. Apart from intermittent iptables issues, mostly working well. Next action is to fix those.
    - Finally fix dull issue with python-iptables, state and IPv6.
    - Add ep_retry code.
    - Fix small bugette in handling of endpoint retry.
    - Stop using "state" completely - "conntrack" seems more reliable.
    - Fix up bug where we created IPv6 sets as IPv4, then crashed.
    - GETACLUPDATE response may arrive before tap interface created; handle it.
    - Speculative fix for problem with icmp ip6tables rules.
    - Do not get confused during second resync and delete endpoints.
    - Allow for the state of endpoints to be disabled.
    - Subscribe to ACL heartbeats to avoid timing it out continuously.
    - Minor cosmetic edits.
    - More minor refactoring and code tidy up.
    - Remove IPs from an endpoint when they are removed by the API. Also, some minor code tidies.
    - Clean up logic when removing unused IPs.
    - Fix up dull typo in IP removal code.
    - Fix bug where tap address got wrong MAC address.
    - Put in candidate workaround for looping in iptables configuration.
  * Packaging: calico-felix needs dependency on python-dev(el)
  * RPM packaging fixes
    - Start and stop Calico services on install/uninstall
    - Run Calico services as root, not as 'neutron'
  * ACL Manager fix
    - ACL manager was sending a three part message for keepalives. Make it a two part message like the others.

 -- Neil Jerram <nj@metaswitch.com>  Fri, 07 Nov 2014 15:39:05 +0000

calico (0.5) trusty; urgency=medium

  * New Calico architecture

 -- Neil Jerram <nj@metaswitch.com>  Mon, 27 Oct 2014 16:31:06 +0000

calico (0.4.1) trusty; urgency=medium

  * Install generator script and template for BIRD6 config

 -- Neil Jerram <nj@metaswitch.com>  Fri, 26 Sep 2014 10:56:05 +0100

calico (0.4) trusty; urgency=medium

  * Import routes from all ethernet interfaces (in BIRD config)
  * Changes to remove unnecessary dependencies on linuxbridge code
  * Enhancements for Calico/IPv6 connectivity

 -- Neil Jerram <nj@metaswitch.com>  Tue, 16 Sep 2014 17:27:09 +0100

calico (0.3-1) trusty; urgency=medium

  * Fix Ubuntu upstart job so that calico-compute runs after iptables-persistent

 -- Neil Jerram <nj@metaswitch.com>  Thu, 24 Jul 2014 17:38:32 +0100

calico (0.3) trusty; urgency=medium

  * Fix provision of metadata to new instances.

 -- Neil Jerram <nj@metaswitch.com>  Fri, 18 Jul 2014 18:06:15 +0100

calico (0.2) trusty; urgency=medium

  * Make iptables rule for DHCP checksum filling persist across compute
    node reboots.
  * Add firewall_driver config to calico_agent.ini.

 -- Neil Jerram <nj@metaswitch.com>  Tue, 01 Jul 2014 15:17:52 +0100

calico (0.1) trusty; urgency=medium

  * Initial release.

 -- Neil Jerram <nj@metaswitch.com>  Thu, 26 Jun 2014 16:03:59 +0100<|MERGE_RESOLUTION|>--- conflicted
+++ resolved
@@ -1,14 +1,10 @@
-<<<<<<< HEAD
 calico (1.4.3+1__SNAPSHOT__~__STREAM__) __STREAM__; urgency=low
 
   * Development release.
 
  -- Shaun Crampton <shaun@tigera.io>  Mon, 5 Sep 2016 15:24:06 +0100
 
-calico (1.4.3-xenial) xenial; urgency=low
-=======
 calico (1.4.3-1-xenial) xenial; urgency=low
->>>>>>> 85846deb
 
   * calico release (from Git commit 2a477e9).
     - Support InterfacePrefix having multiple values, to allow hybrid Calico use by
