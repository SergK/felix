--- conflicted
+++ resolved
@@ -1,6 +1,8 @@
 # Changelog
 
-<<<<<<< HEAD
+- Felix now parses the etcd snapshot in parallel with the event stream;
+  this dramatically increases scale when under load.
+
 ## 1.2.1
 
 - Fix Felix ipset exception when using IPIP.
@@ -8,10 +10,6 @@
 - Fixes to diagnostics collection scripts.
 - Pin networking-calico pip version.
 - Really delete routes to ns-* devices in pre-Liberty OpenStack.
-=======
-- Felix now parses the etcd snapshot in parallel with the event stream;
-  this dramatically increases scale when under load.
->>>>>>> 61e7095f
 
 ## 1.2.0
 
