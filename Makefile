--- conflicted
+++ resolved
@@ -3,18 +3,10 @@
 	@echo "  ut         to run the unit tests inside Docker"
 	@echo "  docs       to build the docs in HTML"
 
-<<<<<<< HEAD
-ut: calicout.created
-        docker build -t calico/ut -f utils/calico-ut.Dockerfile .
-	docker run -t calico/ut
-
-docs: calicodocs.created
-=======
 ut:
-	docker build -t calico/ut -f utils/calico-uts.Dockerfile .
+	docker build -t calico/ut -f utils/calico-ut.Dockerfile .
 	docker run -t calico/ut
 
 docs:
->>>>>>> 3b97638f
 	docker build -t calico/docs -f utils/calico-docs.Dockerfile .
 	docker run -v $(CURDIR):/calico -t calico/docs